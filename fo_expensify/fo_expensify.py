from __future__ import print_function
"""
Wrapper around this REST API:

https://integrations.expensify.com/Integration-Server/doc/

Copyright 2017 FinOptimal. All rights reserved.
"""

import json, requests

URL = "https://integrations.expensify.com/Integration-Server/" + \
      "ExpensifyIntegrations"

DEFAULT_JSON_TEMPLATE = """
[
    <#list reports as report>
        <#list report.transactionList as expense>
    {
        "Merchant"      : "${expense.merchant}",
        "Amount"        : ${expense.amount},
        "Category"      : "${expense.category}",
        "ReportID"      : "${report.reportID}",
        "TransactionId" : "${expense.transactionID}"
    }<#if expense?has_next>,<#else><#if report?has_next>,</#if></#if>
        <#assign expenseNumber = expenseNumber + 1>
        </#list>
    <#assign reportNumber = reportNumber + 1>
    </#list>
]
"""

def export_and_download(report_states=None, limit=None,
                        report_ids=None, policy_ids=None,
                        start_date=None, end_date=None, approved_after=None,
                        export_mark_filter=None, export_mark=None,
                        file_base_name="fo_exp_", file_extension="json",
                        template=None, clear_bad_escapes=True,
                        verbosity=0, **credentials):
    """
    https://integrations.expensify.com/Integration-Server/doc/#report-exporter

    returns a file name you pass to the downloader endpoint to get the file
    """
    rjd = {
        "type"           : "file",
        "credentials"    : credentials,
        "onReceive"      : {"immediateResponse" : ["returnRandomFileName"]},
        "inputSettings"  : {"type" : "combinedReportData", "filters" : {}},
        "outputSettings" : {"fileExtension" : file_extension.replace(".", "")}}

    if report_states:
        if isinstance(report_states, (str, unicode)):
            report_states                   = report_states.split(",")
        rjd["inputSettings"]["reportState"] = ",".join(report_states)

    if limit:
        rjd["inputSettings"]["limit"]       = limit

    if start_date:
        rjd["inputSettings"]["filters"]["startDate"]     = str(start_date)
    elif not report_ids:
        raise Exception("Need either a start date or a list of report IDs!")
    
    if end_date:
        rjd["inputSettings"]["filters"]["endDate"]       = str(end_date)
        
    if approved_after:
        rjd["inputSettings"]["filters"]["approvedAfter"] = str(approved_after)

    if report_ids:
        if isinstance(report_ids, (str, unicode)):
            report_ids = report_ids.split(",")
        rjd["inputSettings"]["filters"]["reportIDList"] = ",".join(report_ids)
            
    if policy_ids:
        if isinstance(policy_ids, (str, unicode)):
            policy_ids = policy_ids.split(",")
        rjd["inputSettings"]["filters"]["policyIDList"] = ",".join(policy_ids)

    if export_mark_filter:
        rjd["inputSettings"]["filters"]["markedAsExported"] = export_mark_filter

    if export_mark:
        # This wrapper doesn't support emailing yet...
        rjd["onFinish"] = [
            {"actionName" : "markAsExported",
             "label"      : "FinOptimal Expensify API Wrapper Export"}]

    if file_base_name:
        rjd["outputSettings"]["fileBasename"] = file_base_name

    if not template:
        template = DEFAULT_JSON_TEMPLATE

    data = {"requestJobDescription" : json.dumps(rjd, indent=4),
            "template"              : template}

    if verbosity > 2:
        print("Expensify JobDescription (sans creds):")
        vjd = rjd.copy()
        del(vjd["credentials"])
        print(json.dumps(vjd, indent=4))
    
    resp = requests.post(URL, data=data)

    if verbosity > 6:
        print(resp.text)
    if verbosity > 1:
        print("Expensify {} {} call response status code: {}".format(
            rjd["inputSettings"]["type"], rjd["type"], resp.status_code))
        
    if resp.text[0] == "{" and resp.json().get("responseCode") == 500:
        if verbosity > 1:
            print(resp.text)
        return {}

    rjd2 = {"type"        : "download",
            "credentials" : credentials,
            "fileName"    : resp.text}

    data2 = {"requestJobDescription" : json.dumps(rjd2, indent=4)}

    if verbosity > 2:
        print("Expensify JobDescription (sans creds):")
        vjd2 = rjd2.copy()
        del(vjd2["credentials"])
        print(json.dumps(vjd2, indent=4))

    resp2 = requests.post(URL, data=data2)

    try:
        if clear_bad_escapes:
            rj = json.loads(resp2.text.replace("\\", ""))
        else:
            rj = resp2.json()
            
    except Exception as Exc:
        import traceback;traceback.print_exc()
        if verbosity > 1:
            if clear_bad_escapes:
                print('Inspect resp2.text.replace("\\", ""):')
            else:
                print('Inspect resp2.text:')
            import ipdb;ipdb.set_trace()
        raise
        
    if verbosity > 1:
        if verbosity > 8:
            print(json.dumps(rj, indent=4))
        print("Expensify {} call response status code: {}".format(
            rjd2["type"], resp2.status_code))
        if verbosity > 10:
            print("Inspect resp2.text, rj:")
            import ipdb;ipdb.set_trace()

    return rj

def get_policies(policy_ids=None, user_email=None,
                 verbosity=0, **credentials):
    """
    https://integrations.expensify.com/Integration-Server/doc/#policy-getter
    """
    if isinstance(policy_ids, (str, unicode)):
        policy_ids = policy_ids.split(",")
    elif not policy_ids:
        policy_ids = []
        
    # requestJobDescription
    rjd = {
        "type"             : "get",
        "credentials"      : credentials,
        "inputSettings"    : {
            "type"         : "policy",
            "fields"       : ["categories", "reportFields", "tags", "tax"],
            "policyIDList" : policy_ids}}
        
    if user_email:
        rdj["inputSettings"]["userEmail"] = user_email

    data = {"requestJobDescription" : json.dumps(rjd, indent=4)}

    resp = requests.post(URL, data=data)

    if verbosity > 1:
        print("Expensify {} {} call response status code: {}".format(
            rjd["inputSettings"]["type"], rjd["type"], resp.status_code)) 
        if verbosity > 6:
            print(json.dumps(resp.json(), indent=4))
    
    return resp.json()    

def get_policy_list(admin_only=True, user_email=None, verbosity=0,
                    **credentials):
    """
    https://integrations.expensify.com/Integration-Server/doc/
     #policy-list-getter
    """
    # requestJobDescription
    rjd = {
        "type"          : "get",
        "credentials"   : credentials,
        "inputSettings" : {
            "type"      : "policyList",
            "adminOnly" : admin_only}}

    if user_email:
        rdj["inputSettings"]["userEmail"] = user_email

    data = {"requestJobDescription" : json.dumps(rjd, indent=4)}

    resp = requests.post(URL, data=data)

    if verbosity > 1:
        print("Expensify {} {} call response status code: {}".format(
            rjd["inputSettings"]["type"], rjd["type"], resp.status_code)) 
        if verbosity > 5:
            print(json.dumps(resp.json(), indent=4))
    
    return resp.json()    

def update_employees(policy_id, data_path, verbosity=0, **credentials):
    """
    https://integrations.expensify.com/Integration-Server/doc/#employee-updater
    """
    # requestJobDescription
    rjd = {
        "type"          : "update",
        "credentials"   : credentials.copy(),
        "inputSettings" : {
            "type"      : "employees",
            "policyID"  : policy_id,
            "fileType"  : "csv"}}

    data  = {
        "requestJobDescription" : json.dumps(rjd, indent=4),}
    files = {
        "data" : ("employees.csv", open(data_path, "r")),}
    
    resp = requests.post(URL, data=data, files=files)

    if verbosity > 1:
        print("Expensify {} {} call response status code: {}".format(
            rjd["inputSettings"]["type"], rjd["type"], resp.status_code)) 
        if verbosity > 3:
            print(json.dumps(resp.json(), indent=4))
    
    return resp.json()    

def update_policy(policy_id, categories=None, tags=None,
                  default_action="replace", verbosity=0, **credentials):
    """
    https://integrations.expensify.com/Integration-Server/doc/#policy-updater

    categories AND/OR tags must be a json-serializable dictionary as per
     the API documentation.
    """
    if not categories and not tags:
        raise Exception("Need to update a least one of categories or tags!")
    
    # requestJobDescription
    rjd = {
        "type"          : "update",
        "credentials"   : credentials.copy(),
        "inputSettings" : {
            "type"      : "policy",
            "policyID"  : policy_id}}

    if categories:
        if not "action" in categories:
            categories["action"] = default_action
            
        rjd["categories"] = categories
            
    if tags:
        if tags.get("source") == "file":
            raise NotImplementedError("Implement dependent-level tag updates!")

        rjd["tags"] = tags
            
    data  = {
        "requestJobDescription" : json.dumps(rjd, indent=4),}
    
    resp = requests.post(URL, data=data)

    if verbosity > 1:
        print("Expensify {} {} call response status code: {}".format(
            rjd["inputSettings"]["type"], rjd["type"], resp.status_code)) 
        if verbosity > 5:
            print(json.dumps(resp.json(), indent=4))
<<<<<<< HEAD
    
    return resp.json()
=======
            
    return resp.json()    
>>>>>>> 6b4ba103
<|MERGE_RESOLUTION|>--- conflicted
+++ resolved
@@ -288,10 +288,5 @@
             rjd["inputSettings"]["type"], rjd["type"], resp.status_code)) 
         if verbosity > 5:
             print(json.dumps(resp.json(), indent=4))
-<<<<<<< HEAD
-    
-    return resp.json()
-=======
-            
-    return resp.json()    
->>>>>>> 6b4ba103
+    
+    return resp.json()